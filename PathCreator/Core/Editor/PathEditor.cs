--- conflicted
+++ resolved
@@ -484,13 +484,9 @@
 
                 Handles.color = globalDisplaySettings.normals;
                 for (int i = 0; i < normalsVertexPath.NumVertices; i++) {
-<<<<<<< HEAD
                     Vector3 prevVertex = normalsVertexPath.vertices[Mathf.Max (0, i - 1)];
                     Vector3 nextVertex = normalsVertexPath.vertices[Mathf.Min (normalsVertexPath.NumVertices - 1, i + 1)];
-=======
-                    Vector3 prevVertex = normalsVertexPath.vertices[Mathf.Max(0, i - 1)];
-                    Vector3 nextVertex = normalsVertexPath.vertices[Mathf.Min(normalsVertexPath.NumVertices - 1, i + 1)];
->>>>>>> 5c4cb980
+
                     Vector3 forward = prevVertex - nextVertex;
                     forward *= globalDisplaySettings.normalsWidth;
 
@@ -499,11 +495,8 @@
                     points[1] = points[0] + normalsVertexPath.normals[i] * globalDisplaySettings.normalsLength;
                     points[2] = points[1] + forward;
                     points[3] = points[0] + forward;
-<<<<<<< HEAD
                     Handles.DrawSolidRectangleWithOutline (points, globalDisplaySettings.normals, globalDisplaySettings.normals);
-=======
-                    Handles.DrawSolidRectangleWithOutline(points, globalDisplaySettings.normals, globalDisplaySettings.normals);
->>>>>>> 5c4cb980
+
                 }
 
             }
